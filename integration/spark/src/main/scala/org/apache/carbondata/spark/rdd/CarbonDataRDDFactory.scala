/*
 * Licensed to the Apache Software Foundation (ASF) under one or more
 * contributor license agreements.  See the NOTICE file distributed with
 * this work for additional information regarding copyright ownership.
 * The ASF licenses this file to You under the Apache License, Version 2.0
 * (the "License"); you may not use this file except in compliance with
 * the License.  You may obtain a copy of the License at
 *
 *    http://www.apache.org/licenses/LICENSE-2.0
 *
 * Unless required by applicable law or agreed to in writing, software
 * distributed under the License is distributed on an "AS IS" BASIS,
 * WITHOUT WARRANTIES OR CONDITIONS OF ANY KIND, either express or implied.
 * See the License for the specific language governing permissions and
 * limitations under the License.
 */


package org.apache.carbondata.spark.rdd

import java.util
import java.util.concurrent._

import scala.collection.JavaConverters._
import scala.collection.mutable.ListBuffer
import scala.util.Random
import scala.util.control.Breaks._

import org.apache.hadoop.conf.{Configurable, Configuration}
import org.apache.hadoop.mapreduce.Job
import org.apache.hadoop.mapreduce.lib.input.{FileInputFormat, FileSplit}
import org.apache.spark.{util => _, _}
import org.apache.spark.sql.{CarbonEnv, SQLContext}
import org.apache.spark.sql.execution.command.{AlterTableModel, CompactionCallableModel, CompactionModel, Partitioner}
import org.apache.spark.sql.hive.DistributionUtil
import org.apache.spark.util.{FileUtils, SplitUtils}

import org.apache.carbondata.common.logging.LogServiceFactory
import org.apache.carbondata.core.carbon.CarbonDataLoadSchema
import org.apache.carbondata.core.carbon.datastore.block.{Distributable, TableBlockInfo}
import org.apache.carbondata.core.carbon.metadata.CarbonMetadata
import org.apache.carbondata.core.carbon.metadata.schema.table.CarbonTable
import org.apache.carbondata.core.constants.CarbonCommonConstants
import org.apache.carbondata.core.load.{BlockDetails, LoadMetadataDetails}
import org.apache.carbondata.core.util.CarbonProperties
import org.apache.carbondata.integration.spark.merger.{CarbonCompactionUtil, CompactionCallable, CompactionType}
import org.apache.carbondata.lcm.locks.{CarbonLockFactory, ICarbonLock, LockUsage}
import org.apache.carbondata.lcm.status.SegmentStatusManager
import org.apache.carbondata.processing.etl.DataLoadingException
import org.apache.carbondata.processing.util.CarbonDataProcessorUtil
import org.apache.carbondata.spark._
import org.apache.carbondata.spark.load._
import org.apache.carbondata.spark.merger.CarbonDataMergerUtil
import org.apache.carbondata.spark.splits.TableSplit
import org.apache.carbondata.spark.util.{CarbonQueryUtil, LoadMetadataUtil}

/**
 * This is the factory class which can create different RDD depends on user needs.
 *
 */
object CarbonDataRDDFactory extends Logging {

  val logger = LogServiceFactory.getLogService(CarbonDataRDDFactory.getClass.getName)

  // scalastyle:off
  def partitionCarbonData(sc: SparkContext,
      databaseName: String,
      tableName: String,
      sourcePath: String,
      targetFolder: String,
      requiredColumns: Array[String],
      headers: String,
      delimiter: String,
      quoteChar: String,
      escapeChar: String,
      multiLine: Boolean,
      partitioner: Partitioner): String = {
    // scalastyle:on
    val status = new
        CarbonDataPartitionRDD(sc, new PartitionResultImpl(), databaseName, tableName, sourcePath,
          targetFolder, requiredColumns, headers, delimiter, quoteChar, escapeChar, multiLine,
          partitioner
        ).collect
    CarbonDataProcessorUtil
      .renameBadRecordsFromInProgressToNormal("partition/" + databaseName + '/' + tableName)
    var loadStatus = CarbonCommonConstants.STORE_LOADSTATUS_SUCCESS
    status.foreach {
      case (key, value) =>
        if (value) {
          loadStatus = CarbonCommonConstants.STORE_LOADSTATUS_PARTIAL_SUCCESS
        }
    }
    loadStatus
  }

  def mergeCarbonData(
      sqlContext: SQLContext,
      carbonLoadModel: CarbonLoadModel,
      storeLocation: String,
      hdfsStoreLocation: String,
      partitioner: Partitioner) {
    val table = CarbonMetadata.getInstance()
      .getCarbonTable(carbonLoadModel.getDatabaseName + "_" + carbonLoadModel.getTableName)
    val metaDataPath: String = table.getMetaDataFilepath
  }

  def deleteLoadByDate(
      sqlContext: SQLContext,
      schema: CarbonDataLoadSchema,
      databaseName: String,
      tableName: String,
      hdfsStoreLocation: String,
      dateField: String,
      dateFieldActualName: String,
      dateValue: String,
      partitioner: Partitioner) {

    val sc = sqlContext
    // Delete the records based on data
    val table = org.apache.carbondata.core.carbon.metadata.CarbonMetadata.getInstance
      .getCarbonTable(databaseName + "_" + tableName)
    val segmentStatusManager = new SegmentStatusManager(table.getAbsoluteTableIdentifier)
    val loadMetadataDetailsArray =
      segmentStatusManager.readLoadMetadata(table.getMetaDataFilepath()).toList
    val resultMap = new CarbonDeleteLoadByDateRDD(
      sc.sparkContext,
      new DeletedLoadResultImpl(),
      databaseName,
      table.getDatabaseName,
      dateField,
      dateFieldActualName,
      dateValue,
      partitioner,
      table.getFactTableName,
      tableName,
      hdfsStoreLocation,
      loadMetadataDetailsArray).collect.groupBy(_._1)

    var updatedLoadMetadataDetailsList = new ListBuffer[LoadMetadataDetails]()
    if (resultMap.nonEmpty) {
      if (resultMap.size == 1) {
        if (resultMap.contains("")) {
          logError("Delete by Date request is failed")
          sys.error("Delete by Date request is failed, potential causes " +
                    "Empty store or Invalid column type, For more details please refer logs.")
        }
      }
      val updatedloadMetadataDetails = loadMetadataDetailsArray.map { elem => {
        var statusList = resultMap.get(elem.getLoadName)
        // check for the merged load folder.
        if (statusList.isEmpty && null != elem.getMergedLoadName) {
          statusList = resultMap.get(elem.getMergedLoadName)
        }

        if (statusList.isDefined) {
          elem.setModificationOrdeletionTimesStamp(CarbonLoaderUtil.readCurrentTime())
          // if atleast on CarbonCommonConstants.MARKED_FOR_UPDATE status exist,
          // use MARKED_FOR_UPDATE
          if (statusList.get
            .forall(status => status._2 == CarbonCommonConstants.MARKED_FOR_DELETE)) {
            elem.setLoadStatus(CarbonCommonConstants.MARKED_FOR_DELETE)
          } else {
            elem.setLoadStatus(CarbonCommonConstants.MARKED_FOR_UPDATE)
            updatedLoadMetadataDetailsList += elem
          }
          elem
        } else {
          elem
        }
      }

      }

      // Save the load metadata
      val carbonLock = CarbonLockFactory
        .getCarbonLockObj(table.getAbsoluteTableIdentifier.getCarbonTableIdentifier,
          LockUsage.METADATA_LOCK
        )
      try {
        if (carbonLock.lockWithRetries()) {
          logInfo("Successfully got the table metadata file lock")
          if (updatedLoadMetadataDetailsList.nonEmpty) {
            // TODO: Load Aggregate tables after retention.
          }

          // write
          CarbonLoaderUtil.writeLoadMetadata(
            schema,
            databaseName,
            table.getDatabaseName,
            updatedloadMetadataDetails.asJava
          )
        }
      } finally {
        if (carbonLock.unlock()) {
          logInfo("unlock the table metadata file successfully")
        } else {
          logError("Unable to unlock the metadata lock")
        }
      }
    } else {
      logError("Delete by Date request is failed")
      logger.audit(s"The delete load by date is failed for $databaseName.$tableName")
      sys.error("Delete by Date request is failed, potential causes " +
                "Empty store or Invalid column type, For more details please refer logs.")
    }
  }

  def configSplitMaxSize(context: SparkContext, filePaths: String,
    hadoopConfiguration: Configuration): Unit = {
    val defaultParallelism = if (context.defaultParallelism < 1) 1 else context.defaultParallelism
    val spaceConsumed = FileUtils.getSpaceOccupied(filePaths)
    val blockSize =
      hadoopConfiguration.getLongBytes("dfs.blocksize", CarbonCommonConstants.CARBON_256MB)
    logInfo("[Block Distribution]")
    // calculate new block size to allow use all the parallelism
    if (spaceConsumed < defaultParallelism * blockSize) {
      var newSplitSize: Long = spaceConsumed / defaultParallelism
      if (newSplitSize < CarbonCommonConstants.CARBON_16MB) {
        newSplitSize = CarbonCommonConstants.CARBON_16MB
      }
      hadoopConfiguration.set(FileInputFormat.SPLIT_MAXSIZE, newSplitSize.toString)
      logInfo("totalInputSpaceConsumed : " + spaceConsumed +
        " , defaultParallelism : " + defaultParallelism)
      logInfo("mapreduce.input.fileinputformat.split.maxsize : " + newSplitSize.toString)
    }
  }

  def alterTableForCompaction(sqlContext: SQLContext,
    alterTableModel: AlterTableModel,
    carbonLoadModel: CarbonLoadModel, partitioner: Partitioner, hdfsStoreLocation: String,
    kettleHomePath: String, storeLocation: String): Unit = {
    var compactionSize: Long = 0
    var compactionType: CompactionType = CompactionType.MINOR_COMPACTION
    if (alterTableModel.compactionType.equalsIgnoreCase("major")) {
      compactionSize = CarbonDataMergerUtil.getCompactionSize(CompactionType.MAJOR_COMPACTION)
      compactionType = CompactionType.MAJOR_COMPACTION
    }
    else {
      compactionType = CompactionType.MINOR_COMPACTION
    }

    logger
      .audit(s"Compaction request received for table " +
        s"${carbonLoadModel.getDatabaseName}.${carbonLoadModel.getTableName}"
      )
    val carbonTable = carbonLoadModel.getCarbonDataLoadSchema.getCarbonTable
    val tableCreationTime = CarbonEnv.getInstance(sqlContext).carbonCatalog
      .getTableCreationTime(carbonLoadModel.getDatabaseName, carbonLoadModel.getTableName)

    if (null == carbonLoadModel.getLoadMetadataDetails) {
      readLoadMetadataDetails(carbonLoadModel, hdfsStoreLocation)
    }
    // reading the start time of data load.
    val loadStartTime = CarbonLoaderUtil.readCurrentTime()
    carbonLoadModel.setFactTimeStamp(loadStartTime)

    val isCompactionTriggerByDDl = true
    val compactionModel = CompactionModel(compactionSize,
      compactionType,
      carbonTable,
      tableCreationTime,
      isCompactionTriggerByDDl
    )

    val isConcurrentCompactionAllowed = CarbonProperties.getInstance()
      .getProperty(CarbonCommonConstants.ENABLE_CONCURRENT_COMPACTION,
        CarbonCommonConstants.DEFAULT_ENABLE_CONCURRENT_COMPACTION
      )
      .equalsIgnoreCase("true")

    // if system level compaction is enabled then only one compaction can run in the system
    // if any other request comes at this time then it will create a compaction request file.
    // so that this will be taken up by the compaction process which is executing.
    if (!isConcurrentCompactionAllowed) {
      logger
        .info("System level compaction lock is enabled."
        )
      handleCompactionForSystemLocking(sqlContext,
        carbonLoadModel,
        partitioner,
        hdfsStoreLocation,
        kettleHomePath,
        storeLocation,
        compactionType,
        carbonTable,
        compactionModel
      )
    }
    else {
      // normal flow of compaction
      val lock = CarbonLockFactory
        .getCarbonLockObj(carbonTable.getAbsoluteTableIdentifier.getCarbonTableIdentifier,
          LockUsage.COMPACTION_LOCK
        )

      if (lock.lockWithRetries()) {
        logger
          .info("Acquired the compaction lock for table " + carbonLoadModel
            .getDatabaseName + "." + carbonLoadModel.getTableName
          )
        try {
          startCompactionThreads(sqlContext,
            carbonLoadModel,
            partitioner,
            hdfsStoreLocation,
            kettleHomePath,
            storeLocation,
            compactionModel,
            lock
          )
        }
        catch {
          case e : Exception =>
            logger.error("Exception in start compaction thread. " + e.getMessage)
            lock.unlock()
        }
      }
      else {
        logger
          .audit("Not able to acquire the compaction lock for table " +
            s"${carbonLoadModel.getDatabaseName}.${carbonLoadModel.getTableName}"
          )
        logger
          .error("Not able to acquire the compaction lock for table " + carbonLoadModel
            .getDatabaseName + "." + carbonLoadModel.getTableName
          )
        sys.error("Table is already locked for compaction. Please try after some time.")
      }
    }
  }

  def handleCompactionForSystemLocking(sqlContext: SQLContext,
    carbonLoadModel: CarbonLoadModel,
    partitioner: Partitioner,
    hdfsStoreLocation: String,
    kettleHomePath: String,
    storeLocation: String,
    compactionType: CompactionType,
    carbonTable: CarbonTable,
    compactionModel: CompactionModel): Unit = {
    val lock = CarbonLockFactory
      .getCarbonLockObj(CarbonCommonConstants.SYSTEM_LEVEL_COMPACTION_LOCK_FOLDER,
        LockUsage.SYSTEMLEVEL_COMPACTION_LOCK
      )
    if (lock.lockWithRetries()) {
      logger
        .info("Acquired the compaction lock for table " + carbonLoadModel
          .getDatabaseName + "." + carbonLoadModel.getTableName
        )
      try {
        startCompactionThreads(sqlContext,
          carbonLoadModel,
          partitioner,
          hdfsStoreLocation,
          kettleHomePath,
          storeLocation,
          compactionModel,
          lock
        )
      }
      catch {
        case e : Exception =>
          logger.error("Exception in start compaction thread. " + e.getMessage)
          lock.unlock()
      }
    }
    else {
      logger
        .audit("Not able to acquire the system level compaction lock for table " +
          s"${carbonLoadModel.getDatabaseName}.${carbonLoadModel.getTableName}"
        )
      logger
        .error("Not able to acquire the compaction lock for table " + carbonLoadModel
          .getDatabaseName + "." + carbonLoadModel.getTableName
        )
      CarbonCompactionUtil
        .createCompactionRequiredFile(carbonTable.getMetaDataFilepath, compactionType)
      // do sys error only in case of DDL trigger.
      if(compactionModel.isDDLTrigger) {
        sys.error("Compaction is in progress, compaction request for table " + carbonLoadModel
          .getDatabaseName + "." + carbonLoadModel.getTableName + " is in queue.")
      }
      else {
        logger
          .error("Compaction is in progress, compaction request for table " + carbonLoadModel
            .getDatabaseName + "." + carbonLoadModel.getTableName + " is in queue."
          )
      }
    }
  }

  def executeCompaction(carbonLoadModel: CarbonLoadModel,
    hdfsStoreLocation: String,
    compactionModel: CompactionModel,
    partitioner: Partitioner,
    executor: ExecutorService,
    sqlContext: SQLContext,
    kettleHomePath: String,
    storeLocation: String): Unit = {
    val sortedSegments: util.List[LoadMetadataDetails] = new util.ArrayList[LoadMetadataDetails](
      carbonLoadModel.getLoadMetadataDetails
    )
    CarbonDataMergerUtil.sortSegments(sortedSegments)
    val lastSegment = sortedSegments.get(sortedSegments.size() - 1)
    var segList = carbonLoadModel.getLoadMetadataDetails
    var loadsToMerge = CarbonDataMergerUtil.identifySegmentsToBeMerged(
      hdfsStoreLocation,
      carbonLoadModel,
      partitioner.partitionCount,
      compactionModel.compactionSize,
      segList,
      compactionModel.compactionType
    )
    while (loadsToMerge.size() > 1) {
      deletePartialLoadsInCompaction(carbonLoadModel)
      val futureList: util.List[Future[Void]] = new util.ArrayList[Future[Void]](
        CarbonCommonConstants
          .DEFAULT_COLLECTION_SIZE
      )

      scanSegmentsAndSubmitJob(futureList,
        loadsToMerge,
        executor,
        hdfsStoreLocation,
        sqlContext,
        compactionModel,
        kettleHomePath,
        carbonLoadModel,
        partitioner,
        storeLocation
      )

      try {

        futureList.asScala.foreach(future => {
          future.get
        }
        )
      }
      catch {
        case e: Exception =>
          logger.error("Exception in compaction thread " + e.getMessage)
          throw e
      }


      // scan again and determine if anything is there to merge again.
      readLoadMetadataDetails(carbonLoadModel, hdfsStoreLocation)
      segList = carbonLoadModel.getLoadMetadataDetails
      // in case of major compaction we will scan only once and come out as it will keep
      // on doing major for the new loads also.
      // excluding the newly added segments.
      if (compactionModel.compactionType == CompactionType.MAJOR_COMPACTION) {

        segList = CarbonDataMergerUtil
          .filterOutNewlyAddedSegments(carbonLoadModel.getLoadMetadataDetails, lastSegment)
      }
      loadsToMerge = CarbonDataMergerUtil.identifySegmentsToBeMerged(
        hdfsStoreLocation,
        carbonLoadModel,
        partitioner.partitionCount,
        compactionModel.compactionSize,
        segList,
        compactionModel.compactionType
      )
    }
  }
  /**
   * This will submit the loads to be merged into the executor.
   *
   * @param futureList
   */
  def scanSegmentsAndSubmitJob(futureList: util.List[Future[Void]],
    loadsToMerge: util
    .List[LoadMetadataDetails],
    executor: ExecutorService,
    hdfsStoreLocation: String,
    sqlContext: SQLContext,
    compactionModel: CompactionModel,
    kettleHomePath: String,
    carbonLoadModel: CarbonLoadModel,
    partitioner: Partitioner,
    storeLocation: String): Unit = {

    loadsToMerge.asScala.foreach(seg => {
      logger.info("loads identified for merge is " + seg.getLoadName)
    }
    )

    val compactionCallableModel = CompactionCallableModel(hdfsStoreLocation,
      carbonLoadModel,
      partitioner,
      storeLocation,
      compactionModel.carbonTable,
      kettleHomePath,
      compactionModel.tableCreationTime,
      loadsToMerge,
      sqlContext,
      compactionModel.compactionType
    )

    val future: Future[Void] = executor
      .submit(new CompactionCallable(compactionCallableModel
      )
      )
    futureList.add(future)
  }

  def startCompactionThreads(sqlContext: SQLContext,
    carbonLoadModel: CarbonLoadModel,
    partitioner: Partitioner,
    hdfsStoreLocation: String,
    kettleHomePath: String,
    storeLocation: String,
    compactionModel: CompactionModel,
    compactionLock: ICarbonLock): Unit = {
    val executor: ExecutorService = Executors.newFixedThreadPool(1)
    // update the updated table status.
    readLoadMetadataDetails(carbonLoadModel, hdfsStoreLocation)
    var segList: util.List[LoadMetadataDetails] = carbonLoadModel.getLoadMetadataDetails

    // clean up of the stale segments.
    try {
      CarbonLoaderUtil.deletePartialLoadDataIfExist(carbonLoadModel, true)
    }
    catch {
      case e: Exception =>
        logger
          .error("Exception in compaction thread while clean up of stale segments " + e
            .getMessage
          )
    }

      val compactionThread = new Thread {
        override def run(): Unit = {

          try {
            executeCompaction(carbonLoadModel: CarbonLoadModel,
              hdfsStoreLocation: String,
              compactionModel: CompactionModel,
              partitioner: Partitioner,
              executor, sqlContext, kettleHomePath, storeLocation
            )
            // check for all the tables.
            val isConcurrentCompactionAllowed = CarbonProperties.getInstance()
              .getProperty(CarbonCommonConstants.ENABLE_CONCURRENT_COMPACTION,
                CarbonCommonConstants.DEFAULT_ENABLE_CONCURRENT_COMPACTION
              ).equalsIgnoreCase("true")

            if (!isConcurrentCompactionAllowed) {
              logger.info("System level compaction lock is enabled.")
              var tableForCompaction = CarbonCompactionUtil
                .getNextTableToCompact(CarbonEnv.getInstance(sqlContext).carbonCatalog.metadata
                  .tablesMeta.toArray
                )
              while(null != tableForCompaction) {
                logger
                  .info("Compaction request has been identified for table " + tableForCompaction
                    .carbonTable.getDatabaseName + "." + tableForCompaction.carbonTableIdentifier
                    .getTableName
                  )
                val table: CarbonTable = tableForCompaction.carbonTable
                val metadataPath = table.getMetaDataFilepath
                val compactionType = CarbonCompactionUtil.determineCompactionType(metadataPath)

                val newCarbonLoadModel = new CarbonLoadModel()
                prepareCarbonLoadModel(hdfsStoreLocation, table, newCarbonLoadModel)
                val tableCreationTime = CarbonEnv.getInstance(sqlContext).carbonCatalog
                  .getTableCreationTime(newCarbonLoadModel.getDatabaseName,
                    newCarbonLoadModel.getTableName
                  )

                val compactionSize = CarbonDataMergerUtil
                  .getCompactionSize(CompactionType.MAJOR_COMPACTION)

                val newcompactionModel = CompactionModel(compactionSize,
                  compactionType,
                  table,
                  tableCreationTime,
                  compactionModel.isDDLTrigger
                )
                // proceed for compaction
                try {
                  executeCompaction(newCarbonLoadModel,
                    newCarbonLoadModel.getStorePath,
                    newcompactionModel,
                    partitioner,
                    executor, sqlContext, kettleHomePath, storeLocation
                  )
                }
                finally {
                  // delete the compaction required file
                  if (!CarbonCompactionUtil
                    .deleteCompactionRequiredFile(metadataPath, compactionType)) {
                    logger
                      .error("Compaction request file can not be deleted for table " +
                        tableForCompaction
                        .carbonTable.getDatabaseName + "." + tableForCompaction
                        .carbonTableIdentifier
                        .getTableName
                      )
                  }
                }
                // ********* check again for all the tables.
                tableForCompaction = CarbonCompactionUtil
                  .getNextTableToCompact(CarbonEnv.getInstance(sqlContext).carbonCatalog.metadata
                    .tablesMeta.toArray
                  )
              }
            }
          }
          catch {
            case e: Exception =>
              logger.error("Exception in compaction thread " + e.getMessage)
              throw e
          }
          finally {
            executor.shutdownNow()
            deletePartialLoadsInCompaction(carbonLoadModel)
            compactionLock.unlock()
          }
        }
      }
      if(compactionModel.isDDLTrigger) {
        // making this an blocking call for DDL
        compactionThread.run()
      }
      else {
        // non blocking call in case of auto compaction.
        compactionThread.start()
      }
  }

  def prepareCarbonLoadModel(hdfsStoreLocation: String,
    table: CarbonTable,
    newCarbonLoadModel: CarbonLoadModel): Unit = {
    newCarbonLoadModel.setAggTables(table.getAggregateTablesName.asScala.toArray)
    newCarbonLoadModel.setTableName(table.getFactTableName)
    val dataLoadSchema = new CarbonDataLoadSchema(table)
    // Need to fill dimension relation
    newCarbonLoadModel.setCarbonDataLoadSchema(dataLoadSchema)
    newCarbonLoadModel.setTableName(table.getCarbonTableIdentifier.getTableName)
    newCarbonLoadModel.setDatabaseName(table.getCarbonTableIdentifier.getDatabaseName)
    newCarbonLoadModel.setStorePath(table.getStorePath)
    readLoadMetadataDetails(newCarbonLoadModel, hdfsStoreLocation)
    val loadStartTime = CarbonLoaderUtil.readCurrentTime()
    newCarbonLoadModel.setFactTimeStamp(loadStartTime)
  }

  def deletePartialLoadsInCompaction(carbonLoadModel: CarbonLoadModel): Unit = {
    // Deleting the any partially loaded data if present.
    // in some case the segment folder which is present in store will not have entry in
    // status.
    // so deleting those folders.
    try {
      CarbonLoaderUtil.deletePartialLoadDataIfExist(carbonLoadModel, true)
    }
    catch {
      case e: Exception =>
        logger
          .error("Exception in compaction thread while clean up of stale segments " + e
            .getMessage
          )
    }
  }

  def loadCarbonData(sqlContext: SQLContext,
      carbonLoadModel: CarbonLoadModel,
      storeLocation: String,
      hdfsStoreLocation: String,
      kettleHomePath: String,
      partitioner: Partitioner,
      columinar: Boolean,
      isAgg: Boolean,
      partitionStatus: String = CarbonCommonConstants.STORE_LOADSTATUS_SUCCESS) {
    val carbonTable = carbonLoadModel.getCarbonDataLoadSchema.getCarbonTable

    // for handling of the segment Merging.
    def handleSegmentMerging(tableCreationTime: Long): Unit = {
      logger
        .info("compaction need status is " + CarbonDataMergerUtil.checkIfAutoLoadMergingRequired())
      if (CarbonDataMergerUtil.checkIfAutoLoadMergingRequired()) {
        logger
          .audit("Compaction request received for table " + carbonLoadModel
            .getDatabaseName + "." + carbonLoadModel.getTableName
          )
        val compactionSize = 0
        val isCompactionTriggerByDDl = false
        val compactionModel = CompactionModel(compactionSize,
          CompactionType.MINOR_COMPACTION,
          carbonTable,
          tableCreationTime,
          isCompactionTriggerByDDl
        )
        var storeLocation = ""
        val configuredStore = CarbonLoaderUtil.getConfiguredLocalDirs(SparkEnv.get.conf)
        if (null != configuredStore && configuredStore.length > 0) {
          storeLocation = configuredStore(Random.nextInt(configuredStore.length))
        }
        if (storeLocation == null) {
          storeLocation = System.getProperty("java.io.tmpdir")
        }
        storeLocation = storeLocation + "/carbonstore/" + System.nanoTime()

        val isConcurrentCompactionAllowed = CarbonProperties.getInstance()
          .getProperty(CarbonCommonConstants.ENABLE_CONCURRENT_COMPACTION,
            CarbonCommonConstants.DEFAULT_ENABLE_CONCURRENT_COMPACTION
          )
          .equalsIgnoreCase("true")

        if (!isConcurrentCompactionAllowed) {

          handleCompactionForSystemLocking(sqlContext,
            carbonLoadModel,
            partitioner,
            hdfsStoreLocation,
            kettleHomePath,
            storeLocation,
            CompactionType.MINOR_COMPACTION,
            carbonTable,
            compactionModel
          )
        }
        else {
          val lock = CarbonLockFactory
            .getCarbonLockObj(carbonTable.getAbsoluteTableIdentifier.getCarbonTableIdentifier,
              LockUsage.COMPACTION_LOCK
            )

          if (lock.lockWithRetries()) {
            logger.info("Acquired the compaction lock.")
            try {
              startCompactionThreads(sqlContext,
                carbonLoadModel,
                partitioner,
                hdfsStoreLocation,
                kettleHomePath,
                storeLocation,
                compactionModel,
                lock
              )
            }
            catch {
              case e : Exception =>
                logger.error("Exception in start compaction thread. " + e.getMessage)
                lock.unlock()
            }
          }
          else {
            logger
              .audit("Not able to acquire the compaction lock for table " + carbonLoadModel
                .getDatabaseName + "." + carbonLoadModel.getTableName
              )
            logger
              .error("Not able to acquire the compaction lock for table " + carbonLoadModel
                .getDatabaseName + "." + carbonLoadModel.getTableName
              )
          }
        }
      }
    }

    try {
      logger
        .audit("Data load request has been received for table " + carbonLoadModel
          .getDatabaseName + "." + carbonLoadModel.getTableName
        )
      // Check if any load need to be deleted before loading new data
      deleteLoadsAndUpdateMetadata(carbonLoadModel, carbonTable, partitioner, hdfsStoreLocation,
        isForceDeletion = false)
      if (null == carbonLoadModel.getLoadMetadataDetails) {
        readLoadMetadataDetails(carbonLoadModel, hdfsStoreLocation)
      }

      var currentLoadCount = -1
      val convLoadDetails = carbonLoadModel.getLoadMetadataDetails.asScala
      // taking the latest segment ID present.
      // so that any other segments above this will be deleted.
      if (convLoadDetails.nonEmpty) {
        convLoadDetails.foreach { l =>
          var loadCount = 0
          breakable {
            try {
              loadCount = Integer.parseInt(l.getLoadName)
            } catch {
              case e: NumberFormatException => // case of merge folder. ignore it.
                break
            }
            if (currentLoadCount < loadCount) {
              currentLoadCount = loadCount
            }
          }
        }
      }
      currentLoadCount += 1
      // Deleting the any partially loaded data if present.
      // in some case the segment folder which is present in store will not have entry in status.
      // so deleting those folders.
      try {
        CarbonLoaderUtil.deletePartialLoadDataIfExist(carbonLoadModel, false)
      }
      catch {
        case e: Exception =>
          logger
            .error("Exception in data load while clean up of stale segments " + e
              .getMessage
            )
      }

      // reading the start time of data load.
      val loadStartTime = CarbonLoaderUtil.readCurrentTime()
      carbonLoadModel.setFactTimeStamp(loadStartTime)
      val tableCreationTime = CarbonEnv.getInstance(sqlContext).carbonCatalog
        .getTableCreationTime(carbonLoadModel.getDatabaseName, carbonLoadModel.getTableName)
      val schemaLastUpdatedTime = CarbonEnv.getInstance(sqlContext).carbonCatalog
        .getSchemaLastUpdatedTime(carbonLoadModel.getDatabaseName, carbonLoadModel.getTableName)

      // compaction handling
      handleSegmentMerging(tableCreationTime)

      // get partition way from configuration
      // val isTableSplitPartition = CarbonProperties.getInstance().getProperty(
      // CarbonCommonConstants.TABLE_SPLIT_PARTITION,
      // CarbonCommonConstants.TABLE_SPLIT_PARTITION_DEFAULT_VALUE).toBoolean
      val isTableSplitPartition = false
      var blocksGroupBy: Array[(String, Array[BlockDetails])] = null
      isTableSplitPartition match {
        case true =>
          /*
           * when data handle by table split partition
           * 1) get partition files, direct load or not will get the different files path
           * 2) get files blocks by using SplitUtils
           * 3) output Array[(partitionID,Array[BlockDetails])] to blocksGroupBy
           */
          var splits = Array[TableSplit]()
          if (carbonLoadModel.isDirectLoad) {
            // get all table Splits, this part means files were divide to different partitions
            splits = CarbonQueryUtil.getTableSplitsForDirectLoad(carbonLoadModel.getFactFilePath,
              partitioner.nodeList, partitioner.partitionCount
            )
            // get all partition blocks from file list
            blocksGroupBy = splits.map {
              split =>
                val pathBuilder = new StringBuilder()
                for (path <- split.getPartition.getFilesPath.asScala) {
                  pathBuilder.append(path).append(",")
                }
                if (pathBuilder.nonEmpty) {
                  pathBuilder.substring(0, pathBuilder.size - 1)
                }
                (split.getPartition.getUniqueID, SplitUtils.getSplits(pathBuilder.toString(),
                  sqlContext.sparkContext
                ))
            }
          } else {
            // get all table Splits,when come to this, means data have been partition
            splits = CarbonQueryUtil.getTableSplits(carbonLoadModel.getDatabaseName,
              carbonLoadModel.getTableName, null, partitioner
            )
            // get all partition blocks from factFilePath/uniqueID/
            blocksGroupBy = splits.map {
              split =>
                val pathBuilder = new StringBuilder()
                pathBuilder.append(carbonLoadModel.getFactFilePath)
                if (!carbonLoadModel.getFactFilePath.endsWith("/")
                    && !carbonLoadModel.getFactFilePath.endsWith("\\")) {
                  pathBuilder.append("/")
                }
                pathBuilder.append(split.getPartition.getUniqueID).append("/")
                (split.getPartition.getUniqueID,
                  SplitUtils.getSplits(pathBuilder.toString, sqlContext.sparkContext))
            }
          }

        case false =>
          /*
           * when data load handle by node partition
           * 1)clone the hadoop configuration,and set the file path to the configuration
           * 2)use NewHadoopRDD to get split,size:Math.max(minSize, Math.min(maxSize, blockSize))
           * 3)use DummyLoadRDD to group blocks by host,and let spark balance the block location
           * 4)DummyLoadRDD output (host,Array[BlockDetails])as the parameter to CarbonDataLoadRDD
           *   which parititon by host
           */
          val hadoopConfiguration = new Configuration(sqlContext.sparkContext.hadoopConfiguration)
          // FileUtils will skip file which is no csv, and return all file path which split by ','
          val filePaths = carbonLoadModel.getFactFilePath
<<<<<<< HEAD
          hadoopConfiguration.set("mapreduce.input.fileinputformat.inputdir", filePaths)
          hadoopConfiguration.set("mapreduce.input.fileinputformat.input.dir.recursive", "true")
          hadoopConfiguration.set("io.compression.codecs",
            "org.apache.hadoop.io.compress.GzipCodec")
=======
          hadoopConfiguration.set(FileInputFormat.INPUT_DIR, filePaths)
          hadoopConfiguration.set(FileInputFormat.INPUT_DIR_RECURSIVE, "true")
>>>>>>> 9c2d7033

          configSplitMaxSize(sqlContext.sparkContext, filePaths, hadoopConfiguration)

          val inputFormat = new org.apache.hadoop.mapreduce.lib.input.TextInputFormat
          inputFormat match {
            case configurable: Configurable =>
              configurable.setConf(hadoopConfiguration)
            case _ =>
          }
          val jobContext = new Job(hadoopConfiguration)
          val rawSplits = inputFormat.getSplits(jobContext).toArray
          val result = new Array[Partition](rawSplits.size)
          val blockList = rawSplits.map(inputSplit => {
            val fileSplit = inputSplit.asInstanceOf[FileSplit]
            new TableBlockInfo(fileSplit.getPath.toString,
              fileSplit.getStart, "1",
              fileSplit.getLocations, fileSplit.getLength
            ).asInstanceOf[Distributable]
          }
          )
          // group blocks to nodes, tasks
          val startTime = System.currentTimeMillis
          val activeNodes = DistributionUtil
            .ensureExecutorsAndGetNodeList(blockList, sqlContext.sparkContext)
          val nodeBlockMapping =
            CarbonLoaderUtil
              .nodeBlockMapping(blockList.toSeq.asJava, -1, activeNodes.toList.asJava).asScala
              .toSeq
          val timeElapsed: Long = System.currentTimeMillis - startTime
          logInfo("Total Time taken in block allocation : " + timeElapsed)
          logInfo("Total no of blocks : " + blockList.size
            + ", No.of Nodes : " + nodeBlockMapping.size
          )
          var str = ""
          nodeBlockMapping.foreach(entry => {
            val tableBlock = entry._2
            str = str + "#Node: " + entry._1 + " no.of.blocks: " + tableBlock.size()
            tableBlock.asScala.foreach(tableBlockInfo =>
              if (!tableBlockInfo.getLocations.exists(hostentry =>
                hostentry.equalsIgnoreCase(entry._1)
              )) {
                str = str + " , mismatch locations: " + tableBlockInfo.getLocations
                  .foldLeft("")((a, b) => a + "," + b)
              }
            )
            str = str + "\n"
          }
          )
          logInfo(str)
          blocksGroupBy = nodeBlockMapping.map(entry => {
            val blockDetailsList =
              entry._2.asScala.map(distributable => {
                val tableBlock = distributable.asInstanceOf[TableBlockInfo]
                new BlockDetails(tableBlock.getFilePath,
                  tableBlock.getBlockOffset, tableBlock.getBlockLength, tableBlock.getLocations
                )
              }).toArray
            (entry._1, blockDetailsList)
          }
          ).toArray
      }

      CarbonLoaderUtil.checkAndCreateCarbonDataLocation(hdfsStoreLocation,
        carbonLoadModel.getDatabaseName, carbonLoadModel.getTableName,
        partitioner.partitionCount, currentLoadCount.toString)
      var loadStatus = CarbonCommonConstants.STORE_LOADSTATUS_SUCCESS
      var status: Array[(String, LoadMetadataDetails)] = null
      var errorMessage: String = "DataLoad failure"
      var executorMessage: String = ""
      try {
        status = new
            CarbonDataLoadRDD(sqlContext.sparkContext,
              new DataLoadResultImpl(),
              carbonLoadModel,
              storeLocation,
              hdfsStoreLocation,
              kettleHomePath,
              partitioner,
              columinar,
              currentLoadCount,
              tableCreationTime,
              schemaLastUpdatedTime,
              blocksGroupBy,
              isTableSplitPartition
            ).collect()
        val newStatusMap = scala.collection.mutable.Map.empty[String, String]
        status.foreach { eachLoadStatus =>
          val state = newStatusMap.get(eachLoadStatus._1)
          state match {
            case Some(CarbonCommonConstants.STORE_LOADSTATUS_FAILURE) =>
              newStatusMap.put(eachLoadStatus._1, eachLoadStatus._2.getLoadStatus)
            case Some(CarbonCommonConstants.STORE_LOADSTATUS_PARTIAL_SUCCESS)
              if eachLoadStatus._2.getLoadStatus ==
                 CarbonCommonConstants.STORE_LOADSTATUS_SUCCESS =>
              newStatusMap.put(eachLoadStatus._1, eachLoadStatus._2.getLoadStatus)
            case _ =>
              newStatusMap.put(eachLoadStatus._1, eachLoadStatus._2.getLoadStatus)
          }
        }

        newStatusMap.foreach {
          case (key, value) =>
            if (value == CarbonCommonConstants.STORE_LOADSTATUS_FAILURE) {
              loadStatus = CarbonCommonConstants.STORE_LOADSTATUS_FAILURE
            } else if (value == CarbonCommonConstants.STORE_LOADSTATUS_PARTIAL_SUCCESS &&
                       !loadStatus.equals(CarbonCommonConstants.STORE_LOADSTATUS_FAILURE)) {
              loadStatus = CarbonCommonConstants.STORE_LOADSTATUS_PARTIAL_SUCCESS
            }
        }

        if (loadStatus != CarbonCommonConstants.STORE_LOADSTATUS_FAILURE &&
            partitionStatus == CarbonCommonConstants.STORE_LOADSTATUS_PARTIAL_SUCCESS) {
          loadStatus = partitionStatus
        }
      } catch {
        case ex: Throwable =>
          loadStatus = CarbonCommonConstants.STORE_LOADSTATUS_FAILURE
          ex match {
            case sparkException: SparkException =>
              if (sparkException.getCause.isInstanceOf[DataLoadingException]) {
                executorMessage = sparkException.getCause.getMessage
                errorMessage = errorMessage + ": " + executorMessage
              }
            case _ =>
              executorMessage = ex.getCause.getMessage
              errorMessage = errorMessage + ": " + executorMessage
          }
          logInfo(errorMessage)
          logger.error(ex)
      }

      if (loadStatus == CarbonCommonConstants.STORE_LOADSTATUS_FAILURE) {
        logInfo("********starting clean up**********")
        CarbonLoaderUtil.deleteSegment(carbonLoadModel, currentLoadCount)
        logInfo("********clean up done**********")
        logger.audit(s"Data load is failed for " +
          s"${carbonLoadModel.getDatabaseName}.${carbonLoadModel.getTableName}")
        logWarning("Cannot write load metadata file as data load failed")
        throw new Exception(errorMessage)
      } else {
        val metadataDetails = status(0)._2
        if (!isAgg) {
          val status = CarbonLoaderUtil
            .recordLoadMetadata(currentLoadCount,
              metadataDetails,
              carbonLoadModel,
              loadStatus,
              loadStartTime
            )
          if (!status) {
            val errorMessage = "Dataload failed due to failure in table status updation."
            logger.audit("Data load is failed for " +
              s"${carbonLoadModel.getDatabaseName}.${carbonLoadModel.getTableName}")
            logger.error("Dataload failed due to failure in table status updation.")
            throw new Exception(errorMessage)
          }
        } else if (!carbonLoadModel.isRetentionRequest) {
          // TODO : Handle it
          logInfo("********Database updated**********")
        }
        logger.audit("Data load is successful for " +
          s"${carbonLoadModel.getDatabaseName}.${carbonLoadModel.getTableName}")
      }
    }

  }

  def readLoadMetadataDetails(model: CarbonLoadModel, hdfsStoreLocation: String): Unit = {
    val metadataPath = model.getCarbonDataLoadSchema.getCarbonTable.getMetaDataFilepath
    val segmentStatusManager =
      new SegmentStatusManager(
        model.getCarbonDataLoadSchema.getCarbonTable.getAbsoluteTableIdentifier)
    val details = segmentStatusManager.readLoadMetadata(metadataPath)
    model.setLoadMetadataDetails(details.toList.asJava)
  }

  def deleteLoadsAndUpdateMetadata(
    carbonLoadModel: CarbonLoadModel,
    table: CarbonTable, partitioner: Partitioner,
    hdfsStoreLocation: String,
    isForceDeletion: Boolean) {
    if (LoadMetadataUtil.isLoadDeletionRequired(carbonLoadModel)) {
      val loadMetadataFilePath = CarbonLoaderUtil
        .extractLoadMetadataFileLocation(carbonLoadModel)
      val segmentStatusManager = new SegmentStatusManager(table.getAbsoluteTableIdentifier)
      val details = segmentStatusManager
        .readLoadMetadata(loadMetadataFilePath)

      // Delete marked loads
      val isUpdationRequired = DeleteLoadFolders
        .deleteLoadFoldersFromFileSystem(carbonLoadModel, hdfsStoreLocation,
          partitioner.partitionCount, isForceDeletion, details)

      if (isUpdationRequired) {
        // Update load metadate file after cleaning deleted nodes
        CarbonLoaderUtil.writeLoadMetadata(
          carbonLoadModel.getCarbonDataLoadSchema,
          carbonLoadModel.getDatabaseName,
          carbonLoadModel.getTableName, details.toList.asJava
        )
      }
    }
  }

  def dropTable(
      sc: SparkContext,
      schema: String,
      table: String,
      partitioner: Partitioner) {
    val v: Value[Array[Object]] = new ValueImpl()
    new CarbonDropTableRDD(sc, v, schema, table, partitioner).collect
  }

  def cleanFiles(
      sc: SparkContext,
      carbonLoadModel: CarbonLoadModel,
      hdfsStoreLocation: String,
      partitioner: Partitioner) {
    val table = org.apache.carbondata.core.carbon.metadata.CarbonMetadata.getInstance
      .getCarbonTable(carbonLoadModel.getDatabaseName + "_" + carbonLoadModel.getTableName)
    val metaDataPath: String = table.getMetaDataFilepath
    val carbonLock = CarbonLockFactory
      .getCarbonLockObj(table.getAbsoluteTableIdentifier.getCarbonTableIdentifier,
        LockUsage.METADATA_LOCK
      )
    try {
      if (carbonLock.lockWithRetries()) {
        deleteLoadsAndUpdateMetadata(carbonLoadModel,
          table,
          partitioner,
          hdfsStoreLocation,
          isForceDeletion = true)
      }
    }
    finally {
      if (carbonLock.unlock()) {
        logInfo("unlock the table metadata file successfully")
      } else {
        logError("Unable to unlock the metadata lock")
      }
    }
  }

}<|MERGE_RESOLUTION|>--- conflicted
+++ resolved
@@ -885,15 +885,10 @@
           val hadoopConfiguration = new Configuration(sqlContext.sparkContext.hadoopConfiguration)
           // FileUtils will skip file which is no csv, and return all file path which split by ','
           val filePaths = carbonLoadModel.getFactFilePath
-<<<<<<< HEAD
-          hadoopConfiguration.set("mapreduce.input.fileinputformat.inputdir", filePaths)
-          hadoopConfiguration.set("mapreduce.input.fileinputformat.input.dir.recursive", "true")
+          hadoopConfiguration.set(FileInputFormat.INPUT_DIR, filePaths)
+          hadoopConfiguration.set(FileInputFormat.INPUT_DIR_RECURSIVE, "true")
           hadoopConfiguration.set("io.compression.codecs",
             "org.apache.hadoop.io.compress.GzipCodec")
-=======
-          hadoopConfiguration.set(FileInputFormat.INPUT_DIR, filePaths)
-          hadoopConfiguration.set(FileInputFormat.INPUT_DIR_RECURSIVE, "true")
->>>>>>> 9c2d7033
 
           configSplitMaxSize(sqlContext.sparkContext, filePaths, hadoopConfiguration)
 
