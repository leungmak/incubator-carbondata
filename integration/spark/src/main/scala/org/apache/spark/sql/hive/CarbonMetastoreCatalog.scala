--- conflicted
+++ resolved
@@ -332,76 +332,6 @@
     updateMetadataByWrapperTable(wrapperTableInfo)
   }
 
-<<<<<<< HEAD
-  /*
-   * This method will return the list of executers in the cluster.
-   * For this we take the  memory status of all node with getExecutorMemoryStatus
-   * and extract the keys. getExecutorMemoryStatus also returns the driver memory also
-   * In client mode driver will run in the localhost
-   * There can be executor spawn in same drive node. So we can remove first occurance of
-   * localhost for retriving executor list
-   */
-  def getNodeList: Array[String] = {
-
-    val arr =
-      hiveContext.sparkContext.getExecutorMemoryStatus.map {
-        kv =>
-          kv._1.split(":")(0)
-      }.toSeq
-    val localhostIPs = getLocalhostIPs
-    val selectedLocalIPList = localhostIPs.filter(arr.contains(_))
-
-    val nodelist: List[String] = withoutDriverIP(arr.toList)(selectedLocalIPList.contains(_))
-    val masterMode = hiveContext.sparkContext.getConf.get("spark.master")
-    if (nodelist.nonEmpty) {
-      // Specific for Yarn Mode
-      if ("yarn-cluster".equals(masterMode) || "yarn-client".equals(masterMode)) {
-        val nodeNames = nodelist.map { x =>
-          val addr = InetAddress.getByName(x)
-          addr.getHostName
-        }
-        nodeNames.toArray
-      }
-      else {
-        // For Standalone cluster, node IPs will be returned.
-        nodelist.toArray
-      }
-    }
-    else {
-      Seq(InetAddress.getLocalHost.getHostName).toArray
-    }
-  }
-
-  private def getLocalhostIPs = {
-    val iface = NetworkInterface.getNetworkInterfaces
-    var addresses: List[InterfaceAddress] = List.empty
-    while (iface.hasMoreElements) {
-      addresses = iface.nextElement().getInterfaceAddresses.asScala.toList ++ addresses
-    }
-    val inets = addresses.map(_.getAddress.getHostAddress)
-    inets
-  }
-
-  /*
-   * This method will remove the first occurance of any of the ips  mentioned in the predicate.
-   * Eg: l = List(Master,slave1,Master,slave2,slave3) is the list of nodes where first Master is
-   * the Driver  node.
-   * this method withoutFirst (l)(x=> x == 'Master') will remove the first occurance of Master.
-   * The resulting List containt List(slave1,Master,slave2,slave3)
-   */
-  def withoutDriverIP[A](xs: List[A])(p: A => Boolean): List[A] = {
-    xs match {
-      case x :: rest => if (p(x)) {
-        rest
-      } else {
-        x :: withoutDriverIP(rest)(p)
-      }
-      case _ => Nil
-    }
-  }
-
-=======
->>>>>>> ad48c4c9
 
   def getDimensions(carbonTable: CarbonTable,
       aggregateAttributes: List[AggregateTableAttributes]): Array[String] = {
@@ -499,19 +429,11 @@
       }
     }
 
-<<<<<<< HEAD
     metadata.tablesMeta -= metadata.tablesMeta.filter(
       c => c.carbonTableIdentifier.getDatabaseName.equalsIgnoreCase(dbName) &&
            c.carbonTableIdentifier.getTableName.equalsIgnoreCase(tableName))(0)
     org.carbondata.core.carbon.metadata.CarbonMetadata.getInstance
       .removeTable(dbName + "_" + tableName)
-=======
-    metadata.cubesMeta -= metadata.cubesMeta.filter(
-      c => c.carbonTableIdentifier.getDatabaseName.equalsIgnoreCase(schemaName) &&
-           c.carbonTableIdentifier.getTableName.equalsIgnoreCase(cubeName))(0)
-    org.carbondata.core.carbon.metadata.CarbonMetadata.getInstance
-      .removeTable(schemaName + "_" + cubeName)
->>>>>>> ad48c4c9
 
     try {
       sqlContext.sql(s"DROP TABLE $dbName.$tableName").collect()
@@ -520,14 +442,8 @@
         LOGGER.audit(
           s"Error While deleting the table $dbName.$tableName during drop Table" + e.getMessage)
     }
-<<<<<<< HEAD
     logInfo(s"Table $tableName of $dbName Database dropped syccessfully.")
     LOGGER.info("Table " + tableName + " of " + dbName + " Database dropped syccessfully.")
-=======
-
-    logInfo(s"Table $cubeName of $schemaName Database dropped syccessfully.")
-    LOGGER.info("Table " + cubeName + " of " + schemaName + " Database dropped syccessfully.")
->>>>>>> ad48c4c9
 
   }
 
