/*
 * Licensed to the Apache Software Foundation (ASF) under one
 * or more contributor license agreements.  See the NOTICE file
 * distributed with this work for additional information
 * regarding copyright ownership.  The ASF licenses this file
 * to you under the Apache License, Version 2.0 (the
 * "License"); you may not use this file except in compliance
 * with the License.  You may obtain a copy of the License at
 *
 *    http://www.apache.org/licenses/LICENSE-2.0
 *
 * Unless required by applicable law or agreed to in writing,
 * software distributed under the License is distributed on an
 * "AS IS" BASIS, WITHOUT WARRANTIES OR CONDITIONS OF ANY
 * KIND, either express or implied.  See the License for the
 * specific language governing permissions and limitations
 * under the License.
 */

package org.apache.carbondata.scan.complextypes;

import java.io.DataOutputStream;
import java.io.IOException;
import java.nio.ByteBuffer;

import org.apache.carbondata.core.carbon.datastore.chunk.DimensionColumnDataChunk;
import org.apache.carbondata.scan.filter.GenericQueryType;
import org.apache.carbondata.scan.processor.BlocksChunkHolder;

public class ArrayQueryType extends ComplexQueryType implements GenericQueryType {

  private GenericQueryType children;

  public ArrayQueryType(String name, String parentname, int blockIndex) {
    super(name, parentname, blockIndex);
  }

  @Override public void addChildren(GenericQueryType children) {
    if (this.getName().equals(children.getParentname())) {
      this.children = children;
    } else {
      this.children.addChildren(children);
    }
  }

  @Override public String getName() {
    return name;
  }

  @Override public void setName(String name) {
    this.name = name;
  }

  @Override public String getParentname() {
    return parentname;
  }

  @Override public void setParentname(String parentname) {
    this.parentname = parentname;

  }

  public void parseBlocksAndReturnComplexColumnByteArray(
      DimensionColumnDataChunk[] dimensionColumnDataChunks, int rowNumber,
      DataOutputStream dataOutputStream) throws IOException {
    byte[] input = new byte[8];
    copyBlockDataChunk(dimensionColumnDataChunks, rowNumber, input);
    ByteBuffer byteArray = ByteBuffer.wrap(input);
    int dataLength = byteArray.getInt();
    dataOutputStream.writeInt(dataLength);
    if (dataLength > 0) {
      int columnIndex = byteArray.getInt();
      for (int i = 0; i < dataLength; i++) {
        children
            .parseBlocksAndReturnComplexColumnByteArray(dimensionColumnDataChunks, columnIndex++,
                dataOutputStream);
      }
    }
  }

<<<<<<< HEAD
  @Override public void setSurrogateIndex(int surrIndex) {

  }

  @Override public int getBlockIndex() {
    return blockIndex;
  }

  @Override public void setBlockIndex(int blockIndex) {
    this.blockIndex = blockIndex;
  }

=======
>>>>>>> bc5a061e
  @Override public int getColsCount() {
    return children.getColsCount() + 1;
  }

<<<<<<< HEAD
  @Override public void parseAndGetResultBytes(ByteBuffer complexData, DataOutputStream dataOutput)
      throws IOException {
    int dataLength = complexData.getInt();
    dataOutput.writeInt(dataLength);
    for (int i = 0; i < dataLength; i++) {
      children.parseAndGetResultBytes(complexData, dataOutput);
    }
  }

  @Override public void setKeySize(int[] keyBlockSize) {
    children.setKeySize(keyBlockSize);
  }

  @Override public void fillRequiredBlockData(BlocksChunkHolder blockChunkHolder) {
=======
  @Override public DataType getSchemaType() {
    return new ArrayType(null, true);
  }

  @Override public void fillRequiredBlockData(BlocksChunkHolder blockChunkHolder)
      throws IOException {
>>>>>>> bc5a061e
    readBlockDataChunk(blockChunkHolder);
    children.fillRequiredBlockData(blockChunkHolder);
  }

  @Override public Object getDataBasedOnDataTypeFromSurrogates(ByteBuffer surrogateData) {
    int dataLength = surrogateData.getInt();
    if (dataLength == -1) {
      return null;
    }
    Object[] data = new Object[dataLength];
    for (int i = 0; i < dataLength; i++) {
      data[i] = children.getDataBasedOnDataTypeFromSurrogates(surrogateData);
    }
    return data;
  }

}<|MERGE_RESOLUTION|>--- conflicted
+++ resolved
@@ -78,48 +78,12 @@
     }
   }
 
-<<<<<<< HEAD
-  @Override public void setSurrogateIndex(int surrIndex) {
-
-  }
-
-  @Override public int getBlockIndex() {
-    return blockIndex;
-  }
-
-  @Override public void setBlockIndex(int blockIndex) {
-    this.blockIndex = blockIndex;
-  }
-
-=======
->>>>>>> bc5a061e
   @Override public int getColsCount() {
     return children.getColsCount() + 1;
   }
 
-<<<<<<< HEAD
-  @Override public void parseAndGetResultBytes(ByteBuffer complexData, DataOutputStream dataOutput)
-      throws IOException {
-    int dataLength = complexData.getInt();
-    dataOutput.writeInt(dataLength);
-    for (int i = 0; i < dataLength; i++) {
-      children.parseAndGetResultBytes(complexData, dataOutput);
-    }
-  }
-
-  @Override public void setKeySize(int[] keyBlockSize) {
-    children.setKeySize(keyBlockSize);
-  }
-
-  @Override public void fillRequiredBlockData(BlocksChunkHolder blockChunkHolder) {
-=======
-  @Override public DataType getSchemaType() {
-    return new ArrayType(null, true);
-  }
-
   @Override public void fillRequiredBlockData(BlocksChunkHolder blockChunkHolder)
       throws IOException {
->>>>>>> bc5a061e
     readBlockDataChunk(blockChunkHolder);
     children.fillRequiredBlockData(blockChunkHolder);
   }
