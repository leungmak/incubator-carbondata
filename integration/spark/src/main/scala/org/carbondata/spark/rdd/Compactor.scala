/*
 * Licensed to the Apache Software Foundation (ASF) under one or more
 * contributor license agreements.  See the NOTICE file distributed with
 * this work for additional information regarding copyright ownership.
 * The ASF licenses this file to You under the Apache License, Version 2.0
 * (the "License"); you may not use this file except in compliance with
 * the License.  You may obtain a copy of the License at
 *
 *    http://www.apache.org/licenses/LICENSE-2.0
 *
 * Unless required by applicable law or agreed to in writing, software
 * distributed under the License is distributed on an "AS IS" BASIS,
 * WITHOUT WARRANTIES OR CONDITIONS OF ANY KIND, either express or implied.
 * See the License for the specific language governing permissions and
 * limitations under the License.
 */

package org.carbondata.spark.rdd

import scala.collection.JavaConverters._

import org.apache.spark.sql.execution.command.{CarbonMergerMapping, CompactionCallableModel}

import org.carbondata.common.logging.LogServiceFactory
import org.carbondata.core.carbon.{AbsoluteTableIdentifier, CarbonTableIdentifier}
import org.carbondata.core.constants.CarbonCommonConstants
import org.carbondata.core.util.CarbonProperties
import org.carbondata.lcm.status.SegmentStatusManager
import org.carbondata.spark.load.CarbonLoaderUtil
import org.carbondata.spark.MergeResultImpl
import org.carbondata.spark.merger.CarbonDataMergerUtil

/**
 * Compactor class which handled the compaction cases.
 */
object Compactor {

  val logger = LogServiceFactory.getLogService(Compactor.getClass.getName)

<<<<<<< HEAD
  def triggerCompaction(hdfsStoreLocation: String,
    carbonLoadModel: CarbonLoadModel,
    partitioner: Partitioner,
    storeLocation: String,
    carbonTable: CarbonTable,
    kettleHomePath: String,
    tableCreationTime: Long,
    loadsToMerge: java.util.List[LoadMetadataDetails],
    sqlContext: SQLContext): Unit = {
=======
  def triggerCompaction(compactionCallableModel: CompactionCallableModel): Unit = {

    val hdfsStoreLocation = compactionCallableModel.hdfsStoreLocation
    val partitioner = compactionCallableModel.partitioner
    val storeLocation = compactionCallableModel.storeLocation
    val carbonTable = compactionCallableModel.carbonTable
    val kettleHomePath = compactionCallableModel.kettleHomePath
    val cubeCreationTime = compactionCallableModel.cubeCreationTime
    val loadsToMerge = compactionCallableModel.loadsToMerge
    val sc = compactionCallableModel.sqlContext
    val carbonLoadModel = compactionCallableModel.carbonLoadModel
    val compactionType = compactionCallableModel.compactionType
>>>>>>> b82a960b

    val startTime = System.nanoTime();
    val mergedLoadName = CarbonDataMergerUtil.getMergedLoadName(loadsToMerge)
    var finalMergeStatus = false
    val databaseName: String = carbonLoadModel.getDatabaseName
    val factTableName = carbonLoadModel.getTableName
    val storePath = hdfsStoreLocation
    val validSegments: Array[String] = CarbonDataMergerUtil
      .getValidSegments(loadsToMerge).split(',')
    val mergeLoadStartTime = CarbonLoaderUtil.readCurrentTime();
    val carbonMergerMapping = CarbonMergerMapping(storeLocation,
      hdfsStoreLocation,
      partitioner,
      carbonTable.getMetaDataFilepath(),
      mergedLoadName,
      kettleHomePath,
      tableCreationTime,
      databaseName,
      factTableName,
      validSegments,
      carbonTable.getAbsoluteTableIdentifier.getCarbonTableIdentifier.getTableId
    )
    carbonLoadModel.setStorePath(carbonMergerMapping.hdfsStoreLocation)
    val segmentStatusManager = new SegmentStatusManager(new AbsoluteTableIdentifier
    (CarbonProperties.getInstance().getProperty(CarbonCommonConstants.STORE_LOCATION),
      new CarbonTableIdentifier(carbonLoadModel.getDatabaseName,
        carbonLoadModel.getTableName,
        carbonTable.getAbsoluteTableIdentifier.getCarbonTableIdentifier.getTableId
      )
    )
    )
    carbonLoadModel.setLoadMetadataDetails(segmentStatusManager
      .readLoadMetadata(carbonTable.getMetaDataFilepath()).toList.asJava
    )
    var execInstance = "1"
    // in case of non dynamic executor allocation, number of executors are fixed.
    if (sqlContext.sparkContext.getConf.contains("spark.executor.instances")) {
      execInstance = sqlContext.sparkContext.getConf.get("spark.executor.instances")
      logger.info("spark.executor.instances property is set to =" + execInstance)
    } // in case of dynamic executor allocation, taking the max executors of the dynamic allocation.
    else if (sqlContext.sparkContext.getConf.contains("spark.dynamicAllocation.enabled")) {
      if (sqlContext.sparkContext.getConf.get("spark.dynamicAllocation.enabled").trim
        .equalsIgnoreCase("true")) {
        execInstance = sqlContext.sparkContext.getConf.get("spark.dynamicAllocation.maxExecutors")
        logger.info("spark.dynamicAllocation.maxExecutors property is set to =" + execInstance)
      }
    }

    val mergeStatus = new CarbonMergerRDD(
      sqlContext.sparkContext,
      new MergeResultImpl(),
      carbonLoadModel,
      carbonMergerMapping,
      execInstance
    ).collect

    if(mergeStatus.length == 0) {
      finalMergeStatus = false
    }
    else {
      finalMergeStatus = mergeStatus.forall(_._2)
    }

    if (finalMergeStatus) {
      val endTime = System.nanoTime();
      logger.info("time taken to merge " + mergedLoadName + " is " + (endTime - startTime))
      if (!CarbonDataMergerUtil
        .updateLoadMetadataWithMergeStatus(loadsToMerge, carbonTable.getMetaDataFilepath(),
          mergedLoadName, carbonLoadModel, mergeLoadStartTime, compactionType
        )) {
        logger
          .audit("Compaction request failed for table " + carbonLoadModel
            .getDatabaseName + "." + carbonLoadModel.getTableName
          )
        logger
          .error("Compaction request failed for table " + carbonLoadModel
            .getDatabaseName + "." + carbonLoadModel.getTableName
          )
      }
      else {
        logger
          .audit("Compaction request completed for table " + carbonLoadModel
            .getDatabaseName + "." + carbonLoadModel.getTableName
          )
        logger
          .info("Compaction request completed for table " + carbonLoadModel
            .getDatabaseName + "." + carbonLoadModel.getTableName
          )
      }
    }
    else {
      logger
        .audit("Compaction request failed for table " + carbonLoadModel
          .getDatabaseName + "." + carbonLoadModel.getTableName
        )
      logger
        .error("Compaction request failed for table " + carbonLoadModel
          .getDatabaseName + "." + carbonLoadModel.getTableName
        )
    }
  }
}<|MERGE_RESOLUTION|>--- conflicted
+++ resolved
@@ -37,17 +37,6 @@
 
   val logger = LogServiceFactory.getLogService(Compactor.getClass.getName)
 
-<<<<<<< HEAD
-  def triggerCompaction(hdfsStoreLocation: String,
-    carbonLoadModel: CarbonLoadModel,
-    partitioner: Partitioner,
-    storeLocation: String,
-    carbonTable: CarbonTable,
-    kettleHomePath: String,
-    tableCreationTime: Long,
-    loadsToMerge: java.util.List[LoadMetadataDetails],
-    sqlContext: SQLContext): Unit = {
-=======
   def triggerCompaction(compactionCallableModel: CompactionCallableModel): Unit = {
 
     val hdfsStoreLocation = compactionCallableModel.hdfsStoreLocation
@@ -60,12 +49,11 @@
     val sc = compactionCallableModel.sqlContext
     val carbonLoadModel = compactionCallableModel.carbonLoadModel
     val compactionType = compactionCallableModel.compactionType
->>>>>>> b82a960b
 
     val startTime = System.nanoTime();
     val mergedLoadName = CarbonDataMergerUtil.getMergedLoadName(loadsToMerge)
     var finalMergeStatus = false
-    val databaseName: String = carbonLoadModel.getDatabaseName
+    val schemaName: String = carbonLoadModel.getDatabaseName
     val factTableName = carbonLoadModel.getTableName
     val storePath = hdfsStoreLocation
     val validSegments: Array[String] = CarbonDataMergerUtil
@@ -77,8 +65,8 @@
       carbonTable.getMetaDataFilepath(),
       mergedLoadName,
       kettleHomePath,
-      tableCreationTime,
-      databaseName,
+      cubeCreationTime,
+      schemaName,
       factTableName,
       validSegments,
       carbonTable.getAbsoluteTableIdentifier.getCarbonTableIdentifier.getTableId
@@ -97,20 +85,20 @@
     )
     var execInstance = "1"
     // in case of non dynamic executor allocation, number of executors are fixed.
-    if (sqlContext.sparkContext.getConf.contains("spark.executor.instances")) {
-      execInstance = sqlContext.sparkContext.getConf.get("spark.executor.instances")
+    if (sc.sparkContext.getConf.contains("spark.executor.instances")) {
+      execInstance = sc.sparkContext.getConf.get("spark.executor.instances")
       logger.info("spark.executor.instances property is set to =" + execInstance)
     } // in case of dynamic executor allocation, taking the max executors of the dynamic allocation.
-    else if (sqlContext.sparkContext.getConf.contains("spark.dynamicAllocation.enabled")) {
-      if (sqlContext.sparkContext.getConf.get("spark.dynamicAllocation.enabled").trim
+    else if (sc.sparkContext.getConf.contains("spark.dynamicAllocation.enabled")) {
+      if (sc.sparkContext.getConf.get("spark.dynamicAllocation.enabled").trim
         .equalsIgnoreCase("true")) {
-        execInstance = sqlContext.sparkContext.getConf.get("spark.dynamicAllocation.maxExecutors")
+        execInstance = sc.sparkContext.getConf.get("spark.dynamicAllocation.maxExecutors")
         logger.info("spark.dynamicAllocation.maxExecutors property is set to =" + execInstance)
       }
     }
 
     val mergeStatus = new CarbonMergerRDD(
-      sqlContext.sparkContext,
+      sc.sparkContext,
       new MergeResultImpl(),
       carbonLoadModel,
       carbonMergerMapping,
