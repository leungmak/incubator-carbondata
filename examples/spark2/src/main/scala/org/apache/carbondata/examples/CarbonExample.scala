--- conflicted
+++ resolved
@@ -17,15 +17,10 @@
 
 package org.apache.spark.sql.examples
 
-import java.io.File
-
 import org.apache.carbondata.core.constants.CarbonCommonConstants
 import org.apache.spark.sql.SparkSession
-<<<<<<< HEAD
-import org.apache.spark.sql.execution.CarbonLateDecodeStrategy
+
 import org.apache.spark.util.TableLoader
-=======
->>>>>>> 15446cfa
 
 object CarbonExample {
 
@@ -43,13 +38,8 @@
 
     // Drop table
     spark.sql("DROP TABLE IF EXISTS carbon_table")
-<<<<<<< HEAD
-    // spark.sql("DROP TABLE IF EXISTS csv_table")
-    // spark.sql("create database db1")
-=======
+
     spark.sql("DROP TABLE IF EXISTS csv_table")
-
->>>>>>> 15446cfa
     // Create table
     spark.sql(
       s"""
